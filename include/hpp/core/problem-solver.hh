--- conflicted
+++ resolved
@@ -387,9 +387,6 @@
 				    vector_t& value, matrix_t& jacobian) const;
 
       /// Set maximal number of iterations in config projector
-<<<<<<< HEAD
-      void maxIterations (size_type iterations);
-=======
       void maxIterProjection (size_type iterations)
       {
 	maxIterProjection_ = iterations;
@@ -397,7 +394,6 @@
 	  constraints_->configProjector ()->maxIterations (iterations);
 	}
       }
->>>>>>> 8b1528a9
       /// Get maximal number of iterations in config projector
       size_type maxIterProjection () const
       {
