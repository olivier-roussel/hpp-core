--- conflicted
+++ resolved
@@ -116,16 +116,12 @@
       steeringMethodType_ ("SteeringMethodStraight"),
       pathOptimizerTypes_ (), pathOptimizers_ (),
       pathValidationType_ ("Discretized"), pathValidationTolerance_ (0.05),
-<<<<<<< HEAD
       collisionObstacles_ (), distanceObstacles_ (),
-      obstacleModel_ (new GeomModel()), obstacleData_ (new GeomData(*obstacleModel_)),
-      errorThreshold_ (1e-4), maxIterations_ (20),
-=======
-      collisionObstacles_ (), distanceObstacles_ (), obstacleMap_ (),
+      obstacleModel_ (new GeomModel()), obstacleData_
+      (new GeomData(*obstacleModel_)),
       errorThreshold_ (1e-4), maxIterProjection_ (20),
       maxIterPathPlanning_ (std::numeric_limits
 			    <unsigned long int>::infinity ()),
->>>>>>> 8b1528a9
       passiveDofsMap_ (), comcMap_ (),
       distanceBetweenObjects_ ()
     {
